--- conflicted
+++ resolved
@@ -32,27 +32,9 @@
 				WithRandSeed(100),
 			},
 			wantFault: &Fault{
-<<<<<<< HEAD
-				opt: Options{
-					Enabled: true,
-					Injector: &testInjector{
-						resp500: false,
-					},
-					PercentOfRequests: 1.0,
-					PathBlacklist: []string{
-						"/donotinject",
-					},
-					PathWhitelist: []string{
-						"/faultenabled",
-					},
-					Reporter: &NoopReporter{},
-					RandSeed: 100,
-				},
-=======
 				enabled:       true,
 				injector:      &testInjectorNoop{},
 				participation: 1.0,
->>>>>>> 4191ccf5
 				pathBlacklist: map[string]bool{
 					"/donotinject": true,
 				},
